--- conflicted
+++ resolved
@@ -116,28 +116,13 @@
         let (executor_tx, soft_commit_height, firm_commit_height) = {
             let (block_tx, block_rx) = mpsc::unbounded_channel();
             let (shutdown_tx, shutdown_rx) = oneshot::channel();
-<<<<<<< HEAD
-            let executor = Executor::new(
-                &cfg.execution_rpc_url,
-                ChainId::new(cfg.chain_id.as_bytes().to_vec())
-                    .wrap_err("failed to create chain ID")?,
-                cfg.initial_sequencer_block_height, // the sequencer block the rollup was start on
-                block_rx,
-                shutdown_rx,
-            )
-            .await
-            .wrap_err("failed to construct executor")?;
-
+
+            let executor = make_executor(&cfg, block_rx, shutdown_rx)
+                .await
+                .wrap_err("failed to construct executor")?;
             let executable_sequencer_block_height =
                 executor.get_executable_sequencer_block_height();
             let executable_da_block_height = executor.get_executable_da_block_height();
-=======
-
-            let executor = make_executor(&cfg, block_rx, shutdown_rx)
-                .await
-                .wrap_err("failed to construct executor")?;
-            let executable_sequencer_block_height = executor.get_executable_block_height();
->>>>>>> b30ce41a
 
             tasks.spawn(Self::EXECUTOR, executor.run_until_stopped());
             shutdown_channels.insert(Self::EXECUTOR, shutdown_tx);
@@ -213,13 +198,9 @@
         // Only spawn the data_availability::Reader if CommitLevel is not SoftOnly
         if !cfg.execution_commit_level.is_soft_only() {
             let (shutdown_tx, shutdown_rx) = oneshot::channel();
-<<<<<<< HEAD
             let (sync_done_tx, sync_done_rx) = oneshot::channel();
 
             let block_verifier = BlockVerifier::new(sequencer_client_pool.clone());
-=======
-            shutdown_channels.insert(Self::DATA_AVAILABILITY, shutdown_tx);
->>>>>>> b30ce41a
 
             // Sequencer namespace is defined by the chain id of attached sequencer node
             // which can be fetched from any block header.
