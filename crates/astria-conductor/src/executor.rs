use std::collections::HashMap;

use astria_sequencer_types::{
    ChainId,
    Namespace,
    SequencerBlockData,
};
use color_eyre::eyre::{
    Result,
    WrapErr as _,
};
use prost_types::Timestamp as ProstTimestamp;
use tendermint::{
    Hash,
    Time,
};
use tokio::{
    sync::mpsc::{
        self,
        UnboundedReceiver,
        UnboundedSender,
    },
    task,
};
use tracing::{
    debug,
    error,
    info,
    instrument,
    Instrument,
};

use crate::{
    config::Config,
    execution_client::{
        ExecutionClient,
        ExecutionRpcClient,
    },
    types::SequencerBlockSubset,
};

pub(crate) type JoinHandle = task::JoinHandle<Result<()>>;

/// The channel for sending commands to the executor task.
pub(crate) type Sender = UnboundedSender<ExecutorCommand>;
/// The channel the executor task uses to listen for commands.
type Receiver = UnboundedReceiver<ExecutorCommand>;

/// spawns a executor task and returns a tuple with the task's join handle
/// and the channel for sending commands to this executor
pub(crate) async fn spawn(conf: &Config) -> Result<(JoinHandle, Sender)> {
    info!(
        chain_id = %conf.chain_id,
        execution_rpc_url = %conf.execution_rpc_url,
        "Spawning executor task."
    );
    let execution_rpc_client = ExecutionRpcClient::new(&conf.execution_rpc_url)
        .await
        .wrap_err("failed to create execution rpc client")?;
    let (mut executor, executor_tx) = Executor::new(
        execution_rpc_client,
        ChainId::new(conf.chain_id.as_bytes().to_vec()).wrap_err("failed to create chain ID")?,
        conf.disable_empty_block_execution,
    )
    .await
    .context("failed to create Executor")?;
    let join_handle = task::spawn(async move { executor.run().in_current_span().await });
    info!("Spawned executor task.");
    Ok((join_handle, executor_tx))
}

// Given `Time`, convert to protobuf timestamp
fn convert_tendermint_to_prost_timestamp(value: Time) -> Result<ProstTimestamp> {
    use tendermint_proto::google::protobuf::Timestamp as TendermintTimestamp;
    let TendermintTimestamp {
        seconds,
        nanos,
    } = value.into();
    Ok(ProstTimestamp {
        seconds,
        nanos,
    })
}

#[derive(Debug)]
pub(crate) enum ExecutorCommand {
    /// used when a block is received from the subscription stream to sequencer
    BlockReceivedFromSequencer {
        block: Box<SequencerBlockData>,
    },
    /// used when a block is received from the reader (Celestia)
    BlockReceivedFromDataAvailability {
        block: Box<SequencerBlockSubset>,
    },
    Shutdown,
}

struct Executor<C> {
    /// Channel on which executor commands are received.
    cmd_rx: Receiver,

    /// The execution rpc client that we use to send messages to the execution service
    execution_rpc_client: C,

    /// Chain ID
    chain_id: ChainId,

    /// Namespace ID, derived from chain ID
    namespace: Namespace,

    /// Tracks the state of the execution chain
    execution_state: Vec<u8>,

    /// map of sequencer block hash to execution block hash
    ///
    /// this is required because when we receive sequencer blocks (from network or DA),
    /// we only know the sequencer block hash, but not the execution block hash,
    /// as the execution block hash is created by executing the block.
    /// as well, the execution layer is not aware of the sequencer block hash.
    /// we need to track the mapping of sequencer block hash -> execution block hash
    /// so that we can mark the block as final on the execution layer when
    /// we receive a finalized sequencer block.
    sequencer_hash_to_execution_hash: HashMap<Hash, Vec<u8>>,

    /// Chose to execute empty blocks or not
    disable_empty_block_execution: bool,
}

impl<C: ExecutionClient> Executor<C> {
    async fn new(
        mut execution_rpc_client: C,
        chain_id: ChainId,
        disable_empty_block_execution: bool,
    ) -> Result<(Self, Sender)> {
        let (cmd_tx, cmd_rx) = mpsc::unbounded_channel();
        let init_state_response = execution_rpc_client
            .call_init_state()
            .await
            .wrap_err("could not initialize execution rpc client state")?;
        let execution_state = init_state_response.block_hash;
        Ok((
            Self {
                cmd_rx,
                execution_rpc_client,
                chain_id: chain_id.clone(),
                namespace: Namespace::from_slice(chain_id.as_ref()),
                execution_state,
                sequencer_hash_to_execution_hash: HashMap::new(),
                disable_empty_block_execution,
            },
            cmd_tx,
        ))
    }

    #[instrument(skip_all)]
    async fn run(&mut self) -> Result<()> {
        info!("Starting executor event loop.");

        while let Some(cmd) = self.cmd_rx.recv().await {
            match cmd {
                ExecutorCommand::BlockReceivedFromSequencer {
                    block,
                } => {
                    let height = block.header().height.value();
                    let block_subset =
                        SequencerBlockSubset::from_sequencer_block_data(*block, &self.chain_id);

                    if let Err(e) = self.execute_block(block_subset).await {
                        error!(
                            height = height,
                            error = ?e,
                            "failed to execute block"
                        );
                    }
                }

                ExecutorCommand::BlockReceivedFromDataAvailability {
                    block,
                } => {
                    let height = block.header.height.value();
                    if let Err(e) = self
                        .handle_block_received_from_data_availability(*block)
                        .await
                    {
                        error!(
                            height = height,
                            error = ?e,
                            "failed to finalize block"
                        );
                    }
                }

                ExecutorCommand::Shutdown => {
                    info!(
                        namespace = %self.namespace,
                        "Shutting down executor event loop."
                    );
                    break;
                }
            }
        }

        Ok(())
    }

    /// checks for relevant transactions in the SequencerBlock and attempts
    /// to execute them via the execution service function DoBlock.
    /// if there are relevant transactions that successfully execute,
    /// it returns the resulting execution block hash.
    /// if the block has already been executed, it returns the previously-computed
    /// execution block hash.
    /// if there are no relevant transactions in the SequencerBlock, it returns None.
    async fn execute_block(&mut self, block: SequencerBlockSubset) -> Result<Option<Vec<u8>>> {
        if self.disable_empty_block_execution && block.rollup_transactions.is_empty() {
            debug!(
                height = block.header.height.value(),
                "no transactions in block, skipping execution"
            );
            return Ok(None);
        }

        if let Some(execution_hash) = self.sequencer_hash_to_execution_hash.get(&block.block_hash) {
            debug!(
                height = block.header.height.value(),
                execution_hash = hex::encode(execution_hash),
                "block already executed"
            );
            return Ok(Some(execution_hash.clone()));
        }

        let prev_block_hash = self.execution_state.clone();
        info!(
            height = block.header.height.value(),
            parent_block_hash = hex::encode(&prev_block_hash),
            "executing block with given parent block",
        );

        let timestamp = convert_tendermint_to_prost_timestamp(block.header.time)
            .wrap_err("failed parsing str as protobuf timestamp")?;

        let response = self
            .execution_rpc_client
            .call_do_block(prev_block_hash, block.rollup_transactions, Some(timestamp))
            .await?;
        self.execution_state = response.block_hash.clone();

        // store block hash returned by execution client, as we need it to finalize the block later
        info!(
            sequencer_block_hash = ?block.block_hash,
            sequencer_block_height = block.header.height.value(),
            execution_block_hash = hex::encode(&response.block_hash),
            "executed sequencer block",
        );
        self.sequencer_hash_to_execution_hash
            .insert(block.block_hash, response.block_hash.clone());

        Ok(Some(response.block_hash))
    }

    async fn handle_block_received_from_data_availability(
        &mut self,
        block: SequencerBlockSubset,
    ) -> Result<()> {
        let sequencer_block_hash = block.block_hash;
        let maybe_execution_block_hash = self
            .sequencer_hash_to_execution_hash
            .get(&sequencer_block_hash)
            .cloned();
        match maybe_execution_block_hash {
            Some(execution_block_hash) => {
                self.finalize_block(execution_block_hash, sequencer_block_hash)
                    .await?;
            }
            None => {
                // this means either:
                // - we didn't receive the block from the sequencer stream, or
                // - we received it, but the sequencer block didn't contain
                // any transactions for this rollup namespace, thus nothing was executed
                // on receiving this block.

                // try executing the block as it hasn't been executed before
                // execute_block will check if our namespace has txs; if so, it'll return the
                // resulting execution block hash, otherwise None
                let Some(execution_block_hash) = self
                    .execute_block(block)
                    .await
                    .wrap_err("failed to execute block")?
                else {
                    // no txs for our namespace, nothing to do
                    debug!("execute_block returned None; skipping finalize_block");
                    return Ok(());
                };

                // finalize the block after it's been executed
                self.finalize_block(execution_block_hash, sequencer_block_hash)
                    .await?;
            }
        };
        Ok(())
    }

    /// This function finalizes the given execution block on the execution layer by calling
    /// the execution service's FinalizeBlock function.
    /// note that this function clears the respective entry in the
    /// `sequencer_hash_to_execution_hash` map.
    ///
    /// # Errors
    ///
    /// This function returns an error if:
    /// - the call to the execution service's FinalizeBlock function fails
    #[instrument(ret, err, skip_all, fields(
        execution_block_hash = hex::encode(&execution_block_hash),
        sequencer_block_hash = hex::encode(sequencer_block_hash),
    ))]
    async fn finalize_block(
        &mut self,
        execution_block_hash: Vec<u8>,
        sequencer_block_hash: Hash,
    ) -> Result<()> {
        self.execution_rpc_client
            .call_finalize_block(execution_block_hash)
            .await
            .wrap_err("failed to finalize block")?;
        self.sequencer_hash_to_execution_hash
            .remove(&sequencer_block_hash);
        Ok(())
    }
}

#[cfg(test)]
mod test {
    use std::{
        collections::HashSet,
        sync::Arc,
    };

    use astria_proto::generated::execution::v1alpha1::{
        DoBlockResponse,
        InitStateResponse,
    };
    use prost_types::Timestamp;
    use sha2::Digest as _;
    use tokio::sync::Mutex;

    use super::*;
    use crate::config;

    // a mock ExecutionClient used for testing the Executor
    struct MockExecutionClient {
        finalized_blocks: Arc<Mutex<HashSet<Vec<u8>>>>,
    }

    impl MockExecutionClient {
        fn new() -> Self {
            Self {
                finalized_blocks: Arc::new(Mutex::new(HashSet::new())),
            }
        }
    }

    #[async_trait::async_trait]
    impl ExecutionClient for MockExecutionClient {
        // returns the sha256 hash of the prev_block_hash
        // the Executor passes self.execution_state as prev_block_hash
        async fn call_do_block(
            &mut self,
            prev_block_hash: Vec<u8>,
            _transactions: Vec<Vec<u8>>,
            _timestamp: Option<Timestamp>,
        ) -> Result<DoBlockResponse> {
            let res = hash(&prev_block_hash);
            Ok(DoBlockResponse {
                block_hash: res.to_vec(),
            })
        }

        async fn call_finalize_block(&mut self, block_hash: Vec<u8>) -> Result<()> {
            self.finalized_blocks.lock().await.insert(block_hash);
            Ok(())
        }

        async fn call_init_state(&mut self) -> Result<InitStateResponse> {
            let hasher = sha2::Sha256::new();
            Ok(InitStateResponse {
                block_hash: hasher.finalize().to_vec(),
            })
        }
    }

    fn hash(s: &[u8]) -> Vec<u8> {
        let mut hasher = sha2::Sha256::new();
        hasher.update(s);
        hasher.finalize().to_vec()
    }

    fn get_test_block_subset() -> SequencerBlockSubset {
        SequencerBlockSubset {
            block_hash: hash(b"block1").try_into().unwrap(),
            header: astria_sequencer_types::test_utils::default_header(),
            rollup_transactions: vec![],
        }
    }

    fn get_test_config() -> Config {
        Config {
            chain_id: "test".to_string(),
            execution_rpc_url: "test".to_string(),
            log: "test".to_string(),
            disable_empty_block_execution: false,
            celestia_node_url: "test".to_string(),
            celestia_bearer_token: "test".to_string(),
            tendermint_url: "test".to_string(),
            sequencer_url: "test".to_string(),
<<<<<<< HEAD
            execution_commit_level: config::CommitLevel::SoftAndFirm,
=======
            initial_sequencer_block_height: 1,
>>>>>>> 807c1807
        }
    }

    #[tokio::test]
    async fn execute_sequencer_block_without_txs() {
        let conf = get_test_config();
        let chain_id = ChainId::new(conf.chain_id.as_bytes().to_vec()).unwrap();
        let (mut executor, _) = Executor::new(
            MockExecutionClient::new(),
            chain_id,
            conf.disable_empty_block_execution,
        )
        .await
        .unwrap();

        let expected_exection_hash = hash(&executor.execution_state);
        let block = get_test_block_subset();

        let execution_block_hash = executor
            .execute_block(block)
            .await
            .unwrap()
            .expect("expected execution block hash");
        assert_eq!(expected_exection_hash, execution_block_hash);
    }

    #[tokio::test]
    async fn skip_sequencer_block_without_txs() {
        let mut conf = get_test_config();
        let chain_id = ChainId::new(conf.chain_id.as_bytes().to_vec()).unwrap();
        conf.disable_empty_block_execution = true;
        let (mut executor, _) = Executor::new(
            MockExecutionClient::new(),
            chain_id,
            conf.disable_empty_block_execution,
        )
        .await
        .unwrap();

        let block = get_test_block_subset();
        let execution_block_hash = executor.execute_block(block).await.unwrap();
        assert!(execution_block_hash.is_none());
    }

    #[tokio::test]
    async fn execute_unexecuted_da_block_with_transactions() {
        let conf = get_test_config();
        let chain_id = ChainId::new(conf.chain_id.as_bytes().to_vec()).unwrap();
        let finalized_blocks = Arc::new(Mutex::new(HashSet::new()));
        let execution_client = MockExecutionClient {
            finalized_blocks: finalized_blocks.clone(),
        };
        let (mut executor, _) = Executor::new(
            execution_client,
            chain_id,
            conf.disable_empty_block_execution,
        )
        .await
        .unwrap();

        let mut block = get_test_block_subset();
        block.rollup_transactions.push(b"test_transaction".to_vec());

        let expected_exection_hash = hash(&executor.execution_state);

        executor
            .handle_block_received_from_data_availability(block)
            .await
            .unwrap();

        // should have executed and finalized the block
        assert!(finalized_blocks.lock().await.len() == 1);
        assert!(
            finalized_blocks
                .lock()
                .await
                .get(&executor.execution_state)
                .is_some()
        );
        assert_eq!(expected_exection_hash, executor.execution_state);
        // should be empty because 1 block was executed and finalized, which deletes it from the map
        assert!(executor.sequencer_hash_to_execution_hash.is_empty());
    }

    #[tokio::test]
    async fn skip_unexecuted_da_block_with_no_transactions() {
        let mut conf = get_test_config();
        let chain_id = ChainId::new(conf.chain_id.as_bytes().to_vec()).unwrap();
        conf.disable_empty_block_execution = true;
        let finalized_blocks = Arc::new(Mutex::new(HashSet::new()));
        let execution_client = MockExecutionClient {
            finalized_blocks: finalized_blocks.clone(),
        };
        let (mut executor, _) = Executor::new(
            execution_client,
            chain_id,
            conf.disable_empty_block_execution,
        )
        .await
        .unwrap();

        let block: SequencerBlockSubset = get_test_block_subset();
        let previous_execution_state = executor.execution_state.clone();

        executor
            .handle_block_received_from_data_availability(block)
            .await
            .unwrap();

        // should not have executed or finalized the block
        assert!(finalized_blocks.lock().await.is_empty());
        assert!(
            finalized_blocks
                .lock()
                .await
                .get(&executor.execution_state)
                .is_none()
        );
        assert_eq!(previous_execution_state, executor.execution_state,);
        // should be empty because nothing was executed
        assert!(executor.sequencer_hash_to_execution_hash.is_empty());
    }

    #[tokio::test]
    async fn execute_unexecuted_da_block_with_no_transactions() {
        let conf = get_test_config();
        let chain_id = ChainId::new(conf.chain_id.as_bytes().to_vec()).unwrap();
        let finalized_blocks = Arc::new(Mutex::new(HashSet::new()));
        let execution_client = MockExecutionClient {
            finalized_blocks: finalized_blocks.clone(),
        };
        let (mut executor, _) = Executor::new(
            execution_client,
            chain_id,
            conf.disable_empty_block_execution,
        )
        .await
        .unwrap();

        let block: SequencerBlockSubset = get_test_block_subset();
        let expected_execution_state = hash(&executor.execution_state);

        executor
            .handle_block_received_from_data_availability(block)
            .await
            .unwrap();

        assert!(
            finalized_blocks
                .lock()
                .await
                .get(&executor.execution_state)
                .is_some()
        );
        assert_eq!(expected_execution_state, executor.execution_state);
        // should be empty because block was executed and finalized, which deletes it from the map
        assert!(executor.sequencer_hash_to_execution_hash.is_empty());
    }
}<|MERGE_RESOLUTION|>--- conflicted
+++ resolved
@@ -411,11 +411,8 @@
             celestia_bearer_token: "test".to_string(),
             tendermint_url: "test".to_string(),
             sequencer_url: "test".to_string(),
-<<<<<<< HEAD
             execution_commit_level: config::CommitLevel::SoftAndFirm,
-=======
             initial_sequencer_block_height: 1,
->>>>>>> 807c1807
         }
     }
 
