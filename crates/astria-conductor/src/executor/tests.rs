--- conflicted
+++ resolved
@@ -150,10 +150,7 @@
     let executor = Executor::new(
         &server_url,
         chain_id,
-<<<<<<< HEAD
         disable_empty_block_execution,
-=======
->>>>>>> 709c06c9
         1, // genesis block is always block 0, first executable block will always be block 1
         block_rx,
         shutdown_rx,
@@ -260,11 +257,7 @@
 
 #[tokio::test]
 async fn try_execute_out_of_order_block_from_sequencer() {
-<<<<<<< HEAD
-    let mut mock = start_mock(false).await;
-=======
-    let mut mock = start_mock().await;
->>>>>>> 709c06c9
+    let mut mock = start_mock().await;
     let mut block = get_test_block_subset();
 
     // 0 is always the genesis block, so this should fail
@@ -281,11 +274,7 @@
 
 #[tokio::test]
 async fn try_execute_out_of_order_block_from_celestia() {
-<<<<<<< HEAD
-    let mut mock = start_mock(false).await;
-=======
-    let mut mock = start_mock().await;
->>>>>>> 709c06c9
+    let mut mock = start_mock().await;
     let mut block = get_test_block_subset();
 
     // 0 is always the genesis block, so this should fail
