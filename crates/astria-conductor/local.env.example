# Log Level
ASTRIA_CONDUCTOR_LOG="astria_conductor=info"

# The bearer token to retrieve sequencer blocks as blobs from Celestia.
# The token is obtained by running `celestia bridge auth <permissions>`
# on the host running the celestia node.
ASTRIA_CONDUCTOR_CELESTIA_BEARER_TOKEN="<JWT Bearer token>"

# Data Availability service url (Celestia node in this case)
# This url is used to read astria blocks from the Data Availability layer
ASTRIA_CONDUCTOR_CELESTIA_NODE_URL="http://127.0.0.1:26659"

# Tendermint URL
# This url is used to talk to the astria sequencer to get validator sets
ASTRIA_CONDUCTOR_TENDERMINT_URL="http://127.0.0.1:26657"

# The chain id of the chain that is being read from the astria-sequencer or the
# Data Availability layer
ASTRIA_CONDUCTOR_CHAIN_ID="ethereum"

# Execution RPC URL
ASTRIA_CONDUCTOR_EXECUTION_RPC_URL="http://127.0.0.1:50051"

# The URL to a fully trusted CometBFT/Sequencer to subscribe to new blocks
# over websocket using cometbft's RPC.
# 127.0.0.1:26657 is the default socket address in comebft's `rpc.laddr` setting.
ASTRIA_CONDUCTOR_SEQUENCER_URL="ws://127.0.0.1:26657"

# decide to execute empty blocks
# true: skips empty blocks
# false: executes empty blocks
ASTRIA_CONDUCTOR_DISABLE_EMPTY_BLOCK_EXECUTION=false

<<<<<<< HEAD
# Set the origin where blocks are pulled from and sent to the execution layer
# Setting options:
# - "SoftOnly" -> blocks are only pulled from the sequencer
# - "FirmOnly" -> blocks are only pulled from DA
# - "SoftAndFirm" -> blocks are pulled from both the sequencer and DA
ASTRIA_CONDUCTOR_EXECUTION_COMMIT_LEVEL="SoftAndFirm"
=======
# the sequencer block height that the rollup's first block was in
ASTRIA_CONDUCTOR_INITIAL_SEQUENCER_BLOCK_HEIGHT=1
>>>>>>> 807c1807
<|MERGE_RESOLUTION|>--- conflicted
+++ resolved
@@ -31,14 +31,12 @@
 # false: executes empty blocks
 ASTRIA_CONDUCTOR_DISABLE_EMPTY_BLOCK_EXECUTION=false
 
-<<<<<<< HEAD
 # Set the origin where blocks are pulled from and sent to the execution layer
 # Setting options:
 # - "SoftOnly" -> blocks are only pulled from the sequencer
 # - "FirmOnly" -> blocks are only pulled from DA
 # - "SoftAndFirm" -> blocks are pulled from both the sequencer and DA
 ASTRIA_CONDUCTOR_EXECUTION_COMMIT_LEVEL="SoftAndFirm"
-=======
+
 # the sequencer block height that the rollup's first block was in
-ASTRIA_CONDUCTOR_INITIAL_SEQUENCER_BLOCK_HEIGHT=1
->>>>>>> 807c1807
+ASTRIA_CONDUCTOR_INITIAL_SEQUENCER_BLOCK_HEIGHT=1