--- conflicted
+++ resolved
@@ -33,10 +33,6 @@
 # the sequencer block height that the rollup's first block was in
 ASTRIA_CONDUCTOR_INITIAL_SEQUENCER_BLOCK_HEIGHT=1
 
-<<<<<<< HEAD
-# the data availability block height that the rollup's first block was in
-ASTRIA_CONDUCTOR_INITIAL_DA_BLOCK_HEIGHT=1
-=======
 # set to true to enable op-stack deposit derivations
 ASTRIA_CONDUCTOR_ENABLE_OPTIMISM=false
 
@@ -51,5 +47,4 @@
 # The block height of the Ethereum L1 chain that the
 # OptimismPortal contract was deployed at.
 # Only used if `ASTRIA_CONDUCTOR_ENABLE_OPTIMISM=true`.
-ASTRIA_CONDUCTOR_INITIAL_ETHEREUM_L1_BLOCK_HEIGHT=1
->>>>>>> b30ce41a
+ASTRIA_CONDUCTOR_INITIAL_ETHEREUM_L1_BLOCK_HEIGHT=1