//! This module implements the ICS20 transfer handler, which handles
//! incoming packets.
//!
//! It contains an [`Ics20Transfer`] struct which implements the Penumbra
//! [`AppHandler`] trait, which is passed through the Penumbra IBC implementation
//! during transaction checks and execution. The IBC implementation calls into
//! the ICS20 transfer handler during the IBC transaction lifecycle.
//!
//! [`AppHandler`] consists of two traits: [`AppHandlerCheck`] and [`AppHandlerExecute`].
//! [`AppHandlerCheck`] is used for stateless and stateful checks, while
//! [`AppHandlerExecute`] is used for execution.

use anyhow::{
    Context as _,
    Result,
};
use astria_core::sequencer::v1alpha1::{
    asset::Denom,
    Address,
};
use cnidarium::{
    StateRead,
    StateWrite,
};
use ibc_types::{
    core::channel::{
        channel,
        msgs::{
            MsgAcknowledgement,
            MsgChannelCloseConfirm,
            MsgChannelCloseInit,
            MsgChannelOpenAck,
            MsgChannelOpenConfirm,
            MsgChannelOpenInit,
            MsgChannelOpenTry,
            MsgRecvPacket,
            MsgTimeout,
        },
        ChannelId,
        PortId,
    },
    transfer::acknowledgement::TokenTransferAcknowledgement,
};
use penumbra_ibc::component::app_handler::{
    AppHandler,
    AppHandlerCheck,
    AppHandlerExecute,
};
use penumbra_proto::penumbra::core::component::ibc::v1alpha1::FungibleTokenPacketData;

use super::state_ext::{
    StateReadExt as _,
    StateWriteExt,
};
use crate::asset::state_ext::{
    StateReadExt as _,
    StateWriteExt as _,
};

/// The ICS20 transfer handler.
///
/// See [here](https://github.com/cosmos/ibc/blob/main/spec/app/ics-020-fungible-token-transfer/README.md)
/// for the specification which this is based on.
#[derive(Clone)]
pub(crate) struct Ics20Transfer;

#[async_trait::async_trait]
impl AppHandlerCheck for Ics20Transfer {
    async fn chan_open_init_check<S: StateRead>(_: S, msg: &MsgChannelOpenInit) -> Result<()> {
        if msg.ordering != channel::Order::Unordered {
            anyhow::bail!("channel order must be unordered for Ics20 transfer");
        }

        if msg.version_proposal.as_str() != "ics20-1" {
            anyhow::bail!("channel version must be ics20-1 for Ics20 transfer");
        }

        Ok(())
    }

    async fn chan_open_try_check<S: StateRead>(_: S, msg: &MsgChannelOpenTry) -> Result<()> {
        if msg.ordering != channel::Order::Unordered {
            anyhow::bail!("channel order must be unordered for Ics20 transfer");
        }

        if msg.version_supported_on_a.as_str() != "ics20-1" {
            anyhow::bail!("counterparty version must be ics20-1 for Ics20 transfer");
        }

        Ok(())
    }

    async fn chan_open_ack_check<S: StateRead>(_: S, msg: &MsgChannelOpenAck) -> Result<()> {
        if msg.version_on_b.as_str() != "ics20-1" {
            anyhow::bail!("counterparty version must be ics20-1 for Ics20 transfer");
        }

        Ok(())
    }

    async fn chan_open_confirm_check<S: StateRead>(_: S, _: &MsgChannelOpenConfirm) -> Result<()> {
        // accept channel confirmations, port has already been validated, version has already been
        // validated
        Ok(())
    }

    async fn chan_close_init_check<S: StateRead>(_: S, _: &MsgChannelCloseInit) -> Result<()> {
        anyhow::bail!("ics20 always aborts on chan_close_init");
    }

    async fn chan_close_confirm_check<S: StateRead>(
        _: S,
        _: &MsgChannelCloseConfirm,
    ) -> Result<()> {
        // no action needed
        Ok(())
    }

    async fn recv_packet_check<S: StateRead>(_: S, _: &MsgRecvPacket) -> Result<()> {
        // checks performed in `execute`
        Ok(())
    }

    async fn timeout_packet_check<S: StateRead>(state: S, msg: &MsgTimeout) -> Result<()> {
        refund_tokens_check(
            state,
            msg.packet.data.as_slice(),
            &msg.packet.port_on_a,
            &msg.packet.chan_on_a,
        )
        .await
    }

    async fn acknowledge_packet_check<S: StateRead>(
        state: S,
        msg: &MsgAcknowledgement,
    ) -> Result<()> {
        // see https://github.com/cosmos/ibc-go/blob/3f5b2b6632e0fa37056e5805b289a9307870ac9a/modules/core/04-channel/types/acknowledgement.go
        // and https://github.com/cosmos/ibc-go/blob/3f5b2b6632e0fa37056e5805b289a9307870ac9a/proto/ibc/core/channel/v1/channel.proto#L155
        // for formatting
        let ack: TokenTransferAcknowledgement =
            serde_json::from_slice(msg.acknowledgement.as_slice())?;
        if ack.is_successful() {
            return Ok(());
        }

        refund_tokens_check(
            state,
            msg.packet.data.as_slice(),
            &msg.packet.port_on_a,
            &msg.packet.chan_on_a,
        )
        .await
    }
}

async fn refund_tokens_check<S: StateRead>(
    state: S,
    data: &[u8],
    source_port: &PortId,
    source_channel: &ChannelId,
) -> Result<()> {
    use prost::Message as _;

    let packet_data = FungibleTokenPacketData::decode(data)
<<<<<<< HEAD
        .context("failed to decode packet data into FungibleTokenPacketData")?;
    let mut denom: Denom = packet_data.denom.as_str().into();
=======
        .context("failed to decode fungible token packet data json")?;
    let mut asset = packet_data
        .denom
        .parse::<IbcAsset>()
        .context("failed parsing `denom` field packet data as IbcAsset")?;
>>>>>>> 33f836fb

    // if the asset is prefixed with `ibc`, the rest of the denomination string is the asset ID,
    // so we need to look up the full trace from storage.
    // see https://github.com/cosmos/ibc-go/blob/main/docs/architecture/adr-001-coin-source-tracing.md#decision
    if denom.prefix_is("ibc") {
        denom = state
            .get_ibc_asset(denom.id())
            .await
            .context("failed to get denom trace from asset id")?;
    }

    if is_source(source_port, source_channel, &denom, true) {
        // sender of packet (us) was the source chain
        //
        // check if escrow account has enough balance to refund user
        let balance = state
            .get_ibc_channel_balance(source_channel, denom.id())
            .await
            .context("failed to get channel balance in refund_tokens_check")?;

        let packet_amount: u128 = packet_data
            .amount
            .parse()
            .context("failed to parse packet amount as u128")?;
        if balance < packet_amount {
            anyhow::bail!("insufficient balance to refund tokens to sender");
        }
    }

    Ok(())
}

fn is_source(
    source_port: &PortId,
    source_channel: &ChannelId,
    asset: &Denom,
    is_refund: bool,
) -> bool {
    let prefix = format!("{source_port}/{source_channel}/");
    if is_refund {
        !asset.prefix_is(&prefix)
    } else {
        asset.prefix_is(&prefix)
    }
}

#[async_trait::async_trait]
impl AppHandlerExecute for Ics20Transfer {
    async fn chan_open_init_execute<S: StateWrite>(_: S, _: &MsgChannelOpenInit) {}

    async fn chan_open_try_execute<S: StateWrite>(_: S, _: &MsgChannelOpenTry) {}

    async fn chan_open_ack_execute<S: StateWrite>(_: S, _: &MsgChannelOpenAck) {}

    async fn chan_open_confirm_execute<S: StateWrite>(_: S, _: &MsgChannelOpenConfirm) {}

    async fn chan_close_confirm_execute<S: StateWrite>(_: S, _: &MsgChannelCloseConfirm) {}

    async fn chan_close_init_execute<S: StateWrite>(_: S, _: &MsgChannelCloseInit) {}

    async fn recv_packet_execute<S: StateWrite>(mut state: S, msg: &MsgRecvPacket) {
        use penumbra_ibc::component::packet::WriteAcknowledgement as _;

        let ack = match execute_ics20_transfer(
            &mut state,
            &msg.packet.data,
            &msg.packet.port_on_a,
            &msg.packet.chan_on_a,
            &msg.packet.port_on_b,
            &msg.packet.chan_on_b,
            false,
        )
        .await
        {
            Ok(()) => TokenTransferAcknowledgement::success(),
            Err(e) => TokenTransferAcknowledgement::Error(e.to_string()),
        };

        let ack_bytes: Vec<u8> = ack.into();

        if let Err(e) = state.write_acknowledgement(&msg.packet, &ack_bytes).await {
            let error: &dyn std::error::Error = e.as_ref();
            tracing::error!(error, "failed to write acknowledgement");
        }
    }

    async fn timeout_packet_execute<S: StateWrite>(mut state: S, msg: &MsgTimeout) {
        // we put source and dest as chain_a (the source) as we're refunding tokens,
        // and the destination chain of the refund is the source.
        if let Err(e) = execute_ics20_transfer(
            &mut state,
            &msg.packet.data,
            &msg.packet.port_on_a,
            &msg.packet.chan_on_a,
            &msg.packet.port_on_a,
            &msg.packet.chan_on_a,
            true,
        )
        .await
        {
            let error: &dyn std::error::Error = e.as_ref();
            tracing::error!(
                error,
                "failed to refund tokens during timeout_packet_execute",
            );
        };
    }

    async fn acknowledge_packet_execute<S: StateWrite>(mut state: S, msg: &MsgAcknowledgement) {
        let ack: TokenTransferAcknowledgement = serde_json::from_slice(
            msg.acknowledgement.as_slice(),
        )
        .expect("valid acknowledgement, should have been checked in acknowledge_packet_check");
        if ack.is_successful() {
            return;
        }

        // we put source and dest as chain_a (the source) as we're refunding tokens,
        // and the destination chain of the refund is the source.
        if let Err(e) = execute_ics20_transfer(
            &mut state,
            &msg.packet.data,
            &msg.packet.port_on_a,
            &msg.packet.chan_on_a,
            &msg.packet.port_on_a,
            &msg.packet.chan_on_a,
            true,
        )
        .await
        {
            let error: &dyn std::error::Error = e.as_ref();
            tracing::error!(
                error,
                "failed to refund tokens during acknowledge_packet_execute",
            );
        }
    }
}

#[async_trait::async_trait]
impl AppHandler for Ics20Transfer {}

async fn execute_ics20_transfer<S: StateWriteExt>(
    state: &mut S,
    data: &[u8],
    source_port: &PortId,
    source_channel: &ChannelId,
    dest_port: &PortId,
    dest_channel: &ChannelId,
    is_refund: bool,
) -> Result<()> {
    let packet_data: FungibleTokenPacketData =
        serde_json::from_slice(data).context("failed to decode FungibleTokenPacketData")?;
    let packet_amount: u128 = packet_data
        .amount
        .parse()
        .context("failed to parse packet data amount to u128")?;
    let recipient = Address::try_from_slice(
        &hex::decode(packet_data.receiver).context("failed to decode receiver as hex string")?,
    )
    .context("invalid receiver address")?;
    let mut denom: Denom = packet_data.denom.as_str().into();

    // if the asset is prefixed with `ibc`, the rest of the denomination string is the asset ID,
    // so we need to look up the full trace from storage.
    // see https://github.com/cosmos/ibc-go/blob/main/docs/architecture/adr-001-coin-source-tracing.md#decision
    if denom.prefix_is("ibc") {
        denom = state
            .get_ibc_asset(denom.id())
            .await
            .context("failed to get denom trace from asset id")?;
    }

    if is_source(source_port, source_channel, &denom, is_refund) {
        // sender of packet (us) was the source chain
        // subtract balance from escrow account and transfer to user

        let escrow_balance = state
            .get_ibc_channel_balance(source_channel, denom.id())
            .await
            .context("failed to get IBC channel balance in execute_ics20_transfer")?;

        let user_balance = state.get_account_balance(recipient, denom.id()).await?;
        state
            .put_ibc_channel_balance(
                source_channel,
                denom.id(),
                escrow_balance
                    .checked_sub(packet_amount)
                    .ok_or(anyhow::anyhow!(
                        "insufficient balance in escrow account to transfer tokens"
                    ))?,
            )
            .context("failed to update escrow account balance in execute_ics20_transfer")?;
        state
            .put_account_balance(
                recipient,
                denom.id(),
                user_balance
                    .checked_add(packet_amount)
                    .ok_or(anyhow::anyhow!("overflow when adding to user balance"))?,
            )
            .context("failed to update user account balance in execute_ics20_transfer")?;
    } else {
        let prefixed_denomination = if is_refund {
            // we're refunding a token we issued and tried to bridge, but failed
            packet_data.denom
        } else {
            // we're receiving a token from another chain
            // create a token with additional prefix and mint it to the recipient
            format!("{dest_port}/{dest_channel}/{}", packet_data.denom)
        };

        let denom: Denom = prefixed_denomination.as_str().into();

        // register denomination in global ID -> denom map if it's not already there
        if !state
            .has_ibc_asset(denom.id())
            .await
            .context("failed to check if ibc asset exists in state")?
        {
            state
                .put_ibc_asset(denom.id(), &denom)
                .context("failed to put IBC asset in storage")?;
        }

        let user_balance = state
            .get_account_balance(recipient, denom.id())
            .await
            .context("failed to get user account balance in execute_ics20_transfer")?;
        state
            .put_account_balance(
                recipient,
                denom.id(),
                user_balance
                    .checked_add(packet_amount)
                    .ok_or(anyhow::anyhow!("overflow when adding to user balance"))?,
            )
            .context("failed to update user account balance in execute_ics20_transfer")?;
    }

    Ok(())
}<|MERGE_RESOLUTION|>--- conflicted
+++ resolved
@@ -163,16 +163,8 @@
     use prost::Message as _;
 
     let packet_data = FungibleTokenPacketData::decode(data)
-<<<<<<< HEAD
         .context("failed to decode packet data into FungibleTokenPacketData")?;
     let mut denom: Denom = packet_data.denom.as_str().into();
-=======
-        .context("failed to decode fungible token packet data json")?;
-    let mut asset = packet_data
-        .denom
-        .parse::<IbcAsset>()
-        .context("failed parsing `denom` field packet data as IbcAsset")?;
->>>>>>> 33f836fb
 
     // if the asset is prefixed with `ibc`, the rest of the denomination string is the asset ID,
     // so we need to look up the full trace from storage.
