[package]
name = "astria-rs-cnc"
version = "0.1.0"
edition = "2021"
readme = "README.md"
license = "Apache-2.0"
rust-version = "1.65"

[dependencies]
bytes = "1.3.0"

base64 = { workspace = true }
eyre = { workspace = true }
hex = { workspace = true }
rand = { workspace = true }
reqwest = { workspace = true, features = ["json"] }
serde = { workspace = true, features = ["derive"] }
serde_json = { workspace = true }

[dev-dependencies]
<<<<<<< HEAD
tokio = { version = "1.28", features = ["full"] }
=======
tokio = { workspace = true, features = ["macros"] }
>>>>>>> ba66dcd4
<|MERGE_RESOLUTION|>--- conflicted
+++ resolved
@@ -18,8 +18,4 @@
 serde_json = { workspace = true }
 
 [dev-dependencies]
-<<<<<<< HEAD
-tokio = { version = "1.28", features = ["full"] }
-=======
-tokio = { workspace = true, features = ["macros"] }
->>>>>>> ba66dcd4
+tokio = { workspace = true, features = ["macros"] }