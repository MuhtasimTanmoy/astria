[package]
name = "astria-conductor-test"
version = "0.1.0"
edition = "2021"

# See more keys and their definitions at https://doc.rust-lang.org/cargo/reference/manifest.html

[dependencies]
<<<<<<< HEAD
eyre = "0.6"
serde = { version = "1.0", features = ["derive"] }
serde_json = "1.0"

uuid = { version = "1.3.1", features = ["v4"] }
once_cell = "1.17.1"
k8s-openapi = { version = "0.18.0", features = ["v1_26"] }
kube = { version = "0.82.2", default-features = false, features = ["client", "runtime", "rustls-tls"] }
tokio = { version = "1.28", features = [ "macros", "sync", "time" ] }
serde_yaml = "0.9.21"
minijinja = "0.32.1"
reqwest = { version = "0.11.17", default-features = false, features = [ "rustls-tls" ] }
=======
eyre = { workspace = true }
k8s-openapi = { workspace = true }
kube = { workspace = true, features = ["client", "runtime"] }
minijinja = { workspace = true }
once_cell = { workspace = true }
reqwest = { workspace = true }
serde = { workspace = true, features = ["derive"] }
serde_json = { workspace = true }
serde_yaml = { workspace = true }
tokio = { workspace = true, features = [ "macros", "sync", "time" ] }
uuid = { workspace = true, features = ["v4"] }
>>>>>>> ba66dcd4

[dev-dependencies]
tempfile = { workspace = true }
which = { workspace = true }<|MERGE_RESOLUTION|>--- conflicted
+++ resolved
@@ -6,20 +6,6 @@
 # See more keys and their definitions at https://doc.rust-lang.org/cargo/reference/manifest.html
 
 [dependencies]
-<<<<<<< HEAD
-eyre = "0.6"
-serde = { version = "1.0", features = ["derive"] }
-serde_json = "1.0"
-
-uuid = { version = "1.3.1", features = ["v4"] }
-once_cell = "1.17.1"
-k8s-openapi = { version = "0.18.0", features = ["v1_26"] }
-kube = { version = "0.82.2", default-features = false, features = ["client", "runtime", "rustls-tls"] }
-tokio = { version = "1.28", features = [ "macros", "sync", "time" ] }
-serde_yaml = "0.9.21"
-minijinja = "0.32.1"
-reqwest = { version = "0.11.17", default-features = false, features = [ "rustls-tls" ] }
-=======
 eyre = { workspace = true }
 k8s-openapi = { workspace = true }
 kube = { workspace = true, features = ["client", "runtime"] }
@@ -31,7 +17,6 @@
 serde_yaml = { workspace = true }
 tokio = { workspace = true, features = [ "macros", "sync", "time" ] }
 uuid = { workspace = true, features = ["v4"] }
->>>>>>> ba66dcd4
 
 [dev-dependencies]
 tempfile = { workspace = true }
